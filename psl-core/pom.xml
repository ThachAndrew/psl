<?xml version="1.0" encoding="UTF-8"?>
<!--
  - This file is part of the PSL software.
  - Copyright 2011-2013 University of Maryland
  -
  - Licensed under the Apache License, Version 2.0 (the "License");
  - you may not use this file except in compliance with the License.
  - You may obtain a copy of the License at
  -
  - http://www.apache.org/licenses/LICENSE-2.0
  -
  - Unless required by applicable law or agreed to in writing, software
  - distributed under the License is distributed on an "AS IS" BASIS,
  - WITHOUT WARRANTIES OR CONDITIONS OF ANY KIND, either express or implied.
  - See the License for the specific language governing permissions and
  - limitations under the License.
  -->
<project xmlns="http://maven.apache.org/POM/4.0.0" xmlns:xsi="http://www.w3.org/2001/XMLSchema-instance"
	xsi:schemaLocation="http://maven.apache.org/POM/4.0.0 http://maven.apache.org/maven-v4_0_0.xsd">
	<modelVersion>4.0.0</modelVersion>
	<groupId>edu.umd.cs</groupId>
	<artifactId>psl-core</artifactId>
	<name>psl-core</name>
<<<<<<< HEAD
	<version>1.3</version>
=======
	<version>1.3-SNAPSHOT</version>
>>>>>>> 3057a182
	<packaging>jar</packaging>
	<description>Core module of the PSL software from the University of Maryland.</description>
	<parent>
		<groupId>edu.umd.cs</groupId>
		<artifactId>psl</artifactId>
<<<<<<< HEAD
		<version>1.3</version>
=======
		<version>1.3-SNAPSHOT</version>
>>>>>>> 3057a182
	</parent>
	<dependencies>
		<!-- linear algebra dependencies -->
		<dependency>
			<groupId>edu.emory.mathcs</groupId>
			<artifactId>parallelcolt</artifactId>
			<version>0.9.4</version>
		</dependency>
		<dependency>
			<groupId>edu.emory.mathcs</groupId>
			<artifactId>csparsej</artifactId>
			<version>1.0</version>
		</dependency>
		<dependency>
			<groupId>edu.emory.mathcs</groupId>
			<artifactId>jplasma</artifactId>
			<version>1.2</version>
		</dependency>
		<dependency>
			<groupId>org.ujmp</groupId>
			<artifactId>ujmp-complete</artifactId>
			<version>0.2.4</version>
		</dependency>

		<!-- logging dependencies -->
		<dependency>
			<groupId>log4j</groupId>
			<artifactId>log4j</artifactId>
			<version>1.2.16</version>
		</dependency>
		<dependency>
			<groupId>org.slf4j</groupId>
			<artifactId>slf4j-api</artifactId>
			<version>1.5.8</version>
		</dependency>
		<dependency>
			<groupId>org.slf4j</groupId>
			<artifactId>slf4j-log4j12</artifactId>
			<version>1.5.8</version>
		</dependency>

		<!-- guava dependencies -->
		<dependency>
			<groupId>com.google.guava</groupId>
			<artifactId>guava</artifactId>
			<version>r09</version>
		</dependency>

		<!-- commons dependencies -->
		<dependency>
			<groupId>commons-configuration</groupId>
			<artifactId>commons-configuration</artifactId>
			<version>1.6</version>
		</dependency>
		<dependency>
			<groupId>commons-lang</groupId>
			<artifactId>commons-lang</artifactId>
			<version>2.6</version>
		</dependency>

		<!-- database dependencies -->
		<dependency>
			<groupId>mysql</groupId>
			<artifactId>mysql-connector-java</artifactId>
			<version>5.0.5</version>
		</dependency>
		<dependency>
			<groupId>com.h2database</groupId>
			<artifactId>h2</artifactId>
			<version>1.2.126</version>
		</dependency>
		<dependency>
			<groupId>com.healthmarketscience.sqlbuilder</groupId>
			<artifactId>sqlbuilder</artifactId>
			<version>2.0.6</version>
		</dependency>

		<!-- miscellaneous dependencies -->
		<dependency>
			<groupId>de.mathnbits</groupId>
			<artifactId>mathnbitsSTL</artifactId>
			<version>1.0</version>
		</dependency>
		<dependency>
			<groupId>net.sourceforge.collections</groupId>
			<artifactId>collections-generic</artifactId>
			<version>4.01</version>
		</dependency>
		<dependency>
			<groupId>com.wcohen</groupId>
			<artifactId>secondstring</artifactId>
			<version>20120620</version>
		</dependency>

		<!-- testing dependencies -->
		<dependency>
			<groupId>junit</groupId>
			<artifactId>junit</artifactId>
			<version>4.5</version>
			<scope>test</scope>
		</dependency>
	</dependencies>
</project>
<|MERGE_RESOLUTION|>--- conflicted
+++ resolved
@@ -21,21 +21,13 @@
 	<groupId>edu.umd.cs</groupId>
 	<artifactId>psl-core</artifactId>
 	<name>psl-core</name>
-<<<<<<< HEAD
-	<version>1.3</version>
-=======
 	<version>1.3-SNAPSHOT</version>
->>>>>>> 3057a182
 	<packaging>jar</packaging>
 	<description>Core module of the PSL software from the University of Maryland.</description>
 	<parent>
 		<groupId>edu.umd.cs</groupId>
 		<artifactId>psl</artifactId>
-<<<<<<< HEAD
-		<version>1.3</version>
-=======
 		<version>1.3-SNAPSHOT</version>
->>>>>>> 3057a182
 	</parent>
 	<dependencies>
 		<!-- linear algebra dependencies -->
