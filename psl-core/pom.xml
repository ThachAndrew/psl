--- conflicted
+++ resolved
@@ -29,7 +29,6 @@
         <version>2.2.0-SNAPSHOT</version>
     </parent>
 
-<<<<<<< HEAD
 	<dependencies>
 		<!-- linear algebra dependencies -->
 		<dependency>
@@ -48,20 +47,6 @@
 			<artifactId>jblas</artifactId>
 			<version>1.2.4</version>
 		</dependency>
-=======
-    <dependencies>
-        <!-- linear algebra dependencies -->
-        <dependency>
-            <groupId>edu.emory.mathcs</groupId>
-            <artifactId>parallelcolt</artifactId>
-            <version>0.9.4</version>
-        </dependency>
-        <dependency>
-            <groupId>edu.emory.mathcs</groupId>
-            <artifactId>jplasma</artifactId>
-            <version>1.2</version>
-        </dependency>
->>>>>>> 977bb439
 
         <!-- logging dependencies -->
         <dependency>
