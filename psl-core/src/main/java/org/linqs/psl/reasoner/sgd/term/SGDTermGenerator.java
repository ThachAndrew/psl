--- conflicted
+++ resolved
@@ -57,16 +57,10 @@
     }
 
     @Override
-<<<<<<< HEAD
-    public int createLossTerm(Collection<SGDObjectiveTerm> newTerms, TermStore<SGDObjectiveTerm, RandomVariableAtom> baseTermStore,
-            boolean isHinge, boolean isSquared, GroundRule groundRule, Hyperplane<RandomVariableAtom> hyperplane) {
-        VariableTermStore<SGDObjectiveTerm, RandomVariableAtom> termStore = (VariableTermStore<SGDObjectiveTerm, RandomVariableAtom>)baseTermStore;
-
-=======
     public int createLossTerm(Collection<SGDObjectiveTerm> newTerms, TermStore<SGDObjectiveTerm, GroundAtom> baseTermStore,
             boolean isHinge, boolean isSquared, GroundRule groundRule, Hyperplane<GroundAtom> hyperplane) {
         VariableTermStore<SGDObjectiveTerm, GroundAtom> termStore = (VariableTermStore<SGDObjectiveTerm, GroundAtom>)baseTermStore;
->>>>>>> 66cdef80
+
         newTerms.add(new SGDObjectiveTerm(termStore, ((WeightedGroundRule)groundRule).getRule(), isSquared, isHinge, hyperplane, learningRate));
         if (!addDeterTerms) {
             return 1;
