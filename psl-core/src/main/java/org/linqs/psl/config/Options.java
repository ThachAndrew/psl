/*
 * This file is part of the PSL software.
 * Copyright 2011-2015 University of Maryland
 * Copyright 2013-2021 The Regents of the University of California
 *
 * Licensed under the Apache License, Version 2.0 (the "License");
 * you may not use this file except in compliance with the License.
 * You may obtain a copy of the License at
 *
 * http://www.apache.org/licenses/LICENSE-2.0
 *
 * Unless required by applicable law or agreed to in writing, software
 * distributed under the License is distributed on an "AS IS" BASIS,
 * WITHOUT WARRANTIES OR CONDITIONS OF ANY KIND, either express or implied.
 * See the License for the specific language governing permissions and
 * limitations under the License.
 */
package org.linqs.psl.config;

import org.linqs.psl.application.inference.mpe.ADMMInference;
import org.linqs.psl.application.learning.weight.maxlikelihood.MaxLikelihoodMPE;
import org.linqs.psl.application.learning.weight.search.bayesian.GaussianProcessKernel;
import org.linqs.psl.database.rdbms.QueryRewriter;
import org.linqs.psl.grounding.MemoryGroundRuleStore;
import org.linqs.psl.evaluation.statistics.ContinuousEvaluator;
import org.linqs.psl.evaluation.statistics.CategoricalEvaluator;
import org.linqs.psl.evaluation.statistics.DiscreteEvaluator;
import org.linqs.psl.evaluation.statistics.AUCEvaluator;
import org.linqs.psl.reasoner.InitialValue;
import org.linqs.psl.reasoner.admm.ADMMReasoner;
import org.linqs.psl.reasoner.admm.term.ADMMTermStore;
import org.linqs.psl.reasoner.admm.term.ADMMTermGenerator;
import org.linqs.psl.reasoner.sgd.SGDReasoner;
import org.linqs.psl.util.SystemUtils;

import org.json.JSONArray;

import java.lang.reflect.Field;
import java.lang.reflect.Modifier;
import java.lang.Math;
import java.util.ArrayList;
import java.util.List;

/**
 * The canonical place to keep all configuration options.
 * Options.fetchOptions() can be used to fetch all the options dynamically.
 * The main() method will collect all the options and write them out to stdout as JSON.
 */
public class Options {
    public static final Option ADMM_COMPUTE_PERIOD = new Option(
        "admmreasoner.computeperiod",
        50,
        "Compute some stats about the optimization and log them to TRACE once for each period."
        + " Note that gathering the information takes about an iteration's worth of time.",
        Option.FLAG_NON_NEGATIVE
    );

    public static final Option ADMM_EPSILON_ABS = new Option(
        "admmreasoner.epsilonabs",
        1e-5,
        "Absolute error component of stopping criteria.",
        Option.FLAG_POSITIVE
    );

    public static final Option ADMM_EPSILON_REL = new Option(
        "admmreasoner.epsilonrel",
        1e-3,
        "Relative error component of stopping criteria.",
        Option.FLAG_POSITIVE
    );

    public static final Option ADMM_MAX_ITER = new Option(
        "admmreasoner.maxiterations",
        25000,
        "The maximum number of iterations of ADMM to perform in a round of inference.",
        Option.FLAG_POSITIVE
    );

    public static final Option ADMM_STEP_SIZE = new Option(
        "admmreasoner.stepsize",
        1.0f,
        "The size of steps to take for a random variable every iteration."
        + " Should be positive.",
        Option.FLAG_POSITIVE
    );

    public static final Option BOOLEAN_MAXWALKSAT_MAX_FLIPS = new Option(
        "booleanmaxwalksat.maxflips",
        50000,
        "The maximum number of flips to try during optimization.",
        Option.FLAG_POSITIVE
    );

    public static final Option BOOLEAN_MAXWALKSAT_NOISE = new Option(
        "booleanmaxwalksat.noise",
        0.01,
        "The probability of randomly perturbing an atom in a randomly chosen potential.",
        Option.FLAG_POSITIVE
    );

    public static final Option BOOLEAN_MCSAT_NUM_BURNIN = new Option(
        "booleanmcsat.numburnin",
        500,
        "Number of burn-in samples.",
        Option.FLAG_POSITIVE
    );

    public static final Option BOOLEAN_MCSAT_NUM_SAMPLES = new Option(
        "booleanmcsat.numsamples",
        2500,
        "Length of the Markov chain.",
        Option.FLAG_POSITIVE
    );

    public static final Option EVAL_CAT_CATEGORY_INDEXES = new Option(
        "categoricalevaluator.categoryindexes",
        "1",
        "The indexes (zero-indexed) of arguments in the predicate that indicate a category."
        + " The other arguments will be treated as identifiers."
    );

    public static final Option EVAL_CAT_DEFAULT_PREDICATE = new Option(
        "categoricalevaluator.defaultpredicate",
        null,
        "The default predicate to use when none are supplied."
    );

    public static final Option EVAL_CAT_REPRESENTATIVE = new Option(
        "categoricalevaluator.representative",
        CategoricalEvaluator.RepresentativeMetric.ACCURACY.toString(),
        "The representative metric (see CategoricalEvaluator.RepresentativeMetric)."
    );

    public static final Option EVAL_CONT_REPRESENTATIVE = new Option(
        "continuousevaluator.representative",
        ContinuousEvaluator.RepresentativeMetric.MSE.toString(),
        "The representative metric (see Continuousevaluator.RepresentativeMetric)."
    );

    public static final Option WLA_CRGS_MAX_LOCATIONS = new Option(
        "continuousrandomgridsearch.maxlocations",
        250,
        "The max number of locations to search.",
        Option.FLAG_POSITIVE
    );

    public static final Option DCD_C = new Option(
        "dcd.C",
        10.0f,
        null,
        Option.FLAG_NON_NEGATIVE
    );

    public static final Option DCD_MAX_ITER = new Option(
        "dcd.maxiterations",
        200,
        "The maximum number of iterations of DCD to perform in a round of inference.",
        Option.FLAG_POSITIVE
    );

    public static final Option DCD_TRUNCATE_EVERY_STEP = new Option(
        "dcd.truncateeverystep",
        false,
        null
    );

    public static final Option EVAL_DISCRETE_REPRESENTATIVE = new Option(
        "discreteevaluator.representative",
        DiscreteEvaluator.RepresentativeMetric.F1.toString(),
        "The representative metric (see DiscreteEvaluator.RepresentativeMetric)."
    );

    public static final Option EVAL_DISCRETE_THRESHOLD = new Option(
        "discreteevaluator.threshold",
        0.5,
        "The truth threshold.",
        Option.FLAG_NON_NEGATIVE
    );

    public static final Option WLA_EM_ITERATIONS = new Option(
        "em.iterations",
        10,
        "The number of iterations of expectation maximization to perform.",
        Option.FLAG_POSITIVE
    );

    public static final Option WLA_EM_TOLERANCE = new Option(
        "em.tolerance",
        1e-3,
        "The minimum absolute change in weights such that EM is considered converged.",
        Option.FLAG_POSITIVE
    );

    public static final Option EVAL_CLOSE_TRUTH = new Option(
        "eval.closetruth",
        false,
        "Include in evaluation latent target atoms (using the closed world assumption for truth atoms)."
    );

    public static final Option EVAL_INCLUDE_OBS = new Option(
        "eval.includeobs",
        false,
        "Include in evaluation observed target atoms that match against a truth atom."
    );

    public static final Option EXECUTABLE_CLEAN_INPUT = new Option(
        "executablereasoner.cleanupinput",
        true,
        "Whether to delete the input file to the external reasoner on close."
    );

    public static final Option EXECUTABLE_CLEAN_OUTPUT = new Option(
        "executablereasoner.cleanupoutput",
        true,
        "Whether to delete the output file from the external reasoner on close."
    );

    public static final Option EXECUTABLE_REASONER_PATH = new Option(
        "executablereasoner.executablepath",
        "",
        "The path for the reasoner executable to invoke."
    );

    public static final Option GIT_COMMIT_SHORT = new Option(
        "git.commit.id.abbrev",
        "xxxxxxx",
        "The git commit of the current build of PSL."
    );

    public static final Option GIT_DIRTY = new Option(
        "git.dirty",
        false,
        "Whether the current build of PSL was made in a dirty git repository."
    );

    public static final Option WLA_GPP_EARLY_STOPPING = new Option(
        "gpp.earlyStopping",
        true,
        null
    );

    public static final Option WLA_GPP_EXPLORATION = new Option(
        "gpp.explore",
        2.0f,
        null,
        Option.FLAG_POSITIVE
    );

    public static final Option WLA_GPP_MAX_CONFIGS = new Option(
        "gpp.maxconfigs",
        1000000,
        null,
        Option.FLAG_POSITIVE
    );

    public static final Option WLA_GPP_MAX_ITERATIONS = new Option(
        "gpp.maxiterations",
        25,
        null,
        Option.FLAG_POSITIVE
    );

    public static final Option WLA_GPP_RANDOM_CONFIGS_ONLY = new Option(
        "gpp.randomConfigsOnly",
        true,
        null
    );

    public static final Option WLA_GPP_USE_PROVIDED_WEIGHT = new Option(
        "gpp.useProvidedWeight",
        true,
        "Whether the weight configuration in the user provided model file should be used as the initial"
        + " sample point in GPP."
    );

    public static final Option WLA_GPP_KERNEL_REL_DEP = new Option(
        "gppker.reldep",
        1.0f,
        "Smaller means longer dependence. Smaller better when number of rules large."
    );

    public static final Option WLA_GPP_KERNEL_SCALE = new Option(
        "gppker.scale",
        1.0f,
        "The kernel scale for GaussianProcessKernel."
    );

    public static final Option WLA_GPP_KERNEL_SPACE = new Option(
        "gppker.space",
        GaussianProcessKernel.Space.SS.toString(),
        "The search space for a GaussianProcessKernel."
    );

    public static final Option WLA_GS_POSSIBLE_WEIGHTS = new Option(
        "gridsearch.weights",
        "0.001:0.01:0.1:1:10",
        "A comma-separated list of possible weights. These weights should be in some sorted order."
    );

    public static final Option GROUNDING_REWRITE_QUERY = new Option(
        "grounding.rewritequeries",
        false,
        "Potentially rewrite the grounding queries."
    );

    public static final Option GROUNDING_SERIAL = new Option(
        "grounding.serial",
        false,
        "Whether or not queries are being rewritten, perform the grounding queries one at a time."
    );

    public static final Option WLA_GRGS_EXPLORE_LOCATIONS = new Option(
        "guidedrandomgridsearch.explorelocations",
        10,
        "The number of initial seed locations to explore based off of whichever ones score the best.",
        Option.FLAG_POSITIVE
    );

    public static final Option WLA_GRGS_SEED_LOCATIONS = new Option(
        "guidedrandomgridsearch.seedlocations",
        25,
        "The number of locations to initially search.",
        Option.FLAG_POSITIVE
    );

    public static final Option WLA_HEM_ADAGRAD = new Option(
        "hardem.adagrad",
        false,
        "Whether to use AdaGrad subgradient scaling, the adaptive subgradient algorithm of Duchi et al., 2010."
    );

    public static final Option WLA_HB_BRACKET_SIZE = new Option(
        "hyperband.basebracketsize",
        10,
        "The base number of weight configurations for each brackets.",
        Option.FLAG_POSITIVE
    );

    public static final Option WLA_HB_NUM_BRACKETS = new Option(
        "hyperband.numbrackets",
        4,
        "The number of brackets to consider.",
        Option.FLAG_POSITIVE
    );

    public static final Option WLA_HB_SURVIVAL = new Option(
        "hyperband.survival",
        4,
        "The proportion of configs that survive each round in a brancket.",
        Option.FLAG_POSITIVE
    );

    public static final Option HYPERPLANE_TG_INVERT_NEGATIVE_WEIGHTS = new Option(
        "hyperplanetermgenerator.invertnegativeweights",
        false,
        "If true, then invert negative weight rules into their positive weight counterparts."
    );

    public static final Option INFERENCE_GRS = new Option(
        "inference.groundrulestore",
        MemoryGroundRuleStore.class.getName(),
        "The ground rule store to use for inference."
    );

    public static final Option INFERENCE_INITIAL_VARIABLE_VALUE = new Option(
        "inference.initialvalue",
        InitialValue.RANDOM.toString(),
        "The starting value for atoms and any local variables during inference."
    );

    public static final Option INFERENCE_REASONER = new Option(
        "inference.reasoner",
        ADMMReasoner.class.getName(),
        "The reasoner to use for inference."
    );

    public static final Option INFERENCE_NORMALIZE_WEIGHTS = new Option(
        "inference.normalize",
        true,
        "Normalize weights to be in [0, 1]. Normalization will be done by dividing all weights by the largest weight."
    );

    public static final Option INFERENCE_RELAX = new Option(
        "inference.relax",
        false,
        "Relax hard constraints into soft ones."
    );

    public static final Option INFERENCE_RELAX_MULTIPLIER = new Option(
        "inference.relax.multiplier",
        100,
        "When relaxing a hard constraint into a soft one, the weight of the rule is set to this value times the largest weight seen.",
        Option.FLAG_POSITIVE
    );

    public static final Option INFERENCE_RELAX_SQUARED = new Option(
        "inference.relax.squared",
        true,
        "When relaxing a hard constraint into a soft one, this determines if the resulting weighted rule is squared."
    );

    public static final Option INFERENCE_TG = new Option(
        "inference.termgenerator",
        ADMMTermGenerator.class.getName(),
        "The term generator to use for inference."
    );

    public static final Option INFERENCE_TS = new Option(
        "inference.termstore",
        ADMMTermStore.class.getName(),
        "The term store to use for inference."
    );

    public static final Option WLA_IWHB_WLA = new Option(
        "initialweighthyperband.internalwla",
        MaxLikelihoodMPE.class.getName(),
        "The internal weight learning application (WLA) to use (should be a VotedPerceptron)."
    );

    public static final Option LAM_ACTIVATION_THRESHOLD = new Option(
        "lazyatommanager.activation",
        0.01,
        "The minimum value an atom must take for it to be activated.",
        Option.FLAG_POSITIVE | Option.FLAG_LTE_ONE
    );

    public static final Option WLA_LMLE_MAX_ROUNDS = new Option(
        "lazymaxlikelihoodmpe.maxgrowrounds",
        100,
        "The maximum number of rounds of lazy growing.",
        Option.FLAG_POSITIVE
    );

    public static final Option LAZY_INFERENCE_MAX_ROUNDS = new Option(
        "lazympeinference.maxrounds",
        100,
        "The maximum number of rounds of lazy inference.",
        Option.FLAG_POSITIVE
    );

    public static final Option WLA_MPPLE_NUM_SAMPLES = new Option(
        "maxpiecewisepseudolikelihood.numsamples",
        100,
        "The number of samples MPPLE will use to approximate expectations.",
        Option.FLAG_POSITIVE
    );

    public static final Option MEMORY_TS_INITIAL_SIZE = new Option(
        "memorytermstore.initialsize",
        10000l,
        "The initial size for the memory store.",
        Option.FLAG_NON_NEGATIVE
    );

    public static final Option MEMORY_VTS_DEFAULT_SIZE = new Option(
        "memoryvariabletermstore.defaultsize",
        1000,
        "The default size in terms of number of variables.",
        Option.FLAG_NON_NEGATIVE
    );

    public static final Option MEMORY_VTS_SHUFFLE = new Option(
        "memoryvariabletermstore.shuffle",
        true,
        "Shuffle the terms before each return of iterator()."
    );

    public static final Option MODEL_PREDICATE_BATCH_SIZE = new Option(
        "modelpredicate.batchsize",
        32,
        "The maximum size of batches for model updates.",
        Option.FLAG_POSITIVE
    );

    public static final Option MODEL_PREDICATE_ENTITY_ARGS = new Option(
        "modelpredicate.entityargs",
        "0",
        "A comma separated list of indexes to the predicate arguments that identity the data point (as opposed to the target label)."
    );

    public static final Option MODEL_PREDICATE_ITERATIONS = new Option(
        "modelpredicate.iterations",
        100,
        "The number of iterations for the internal model to go through for updates.",
        Option.FLAG_POSITIVE
    );

    public static final Option MODEL_PREDICATE_LABEL_ARGS = new Option(
        "modelpredicate.labelargs",
        "1",
        "A comma separated list of indexes to the predicate arguments that identity the target label (as opposed to the identity of the data point)."
    );

<<<<<<< HEAD
    public static final Option MODEL_PREDICATE_INITIAL_BATCH_SIZE = new Option(
        "modelpredicate.initialbatchsize",
        32,
        "The maximum size of batches for the initial fitting of model predicates.",
        Option.FLAG_POSITIVE
    );

    public static final Option MODEL_PREDICATE_INITIAL_ITERATIONS = new Option(
        "modelpredicate.initialiterations",
        100,
        "The number of iterations for the internal model to go through for initial fitting.",
        Option.FLAG_POSITIVE
=======
    public static final Option ONLINE_HOST = new Option(
            "inference.onlinehostname",
            "127.0.0.1",
            "The hostname for the online server."
    );

    public static final Option ONLINE_PORT_NUMBER = new Option(
            "inference.onlineportnumber",
            56734,
            "The port number for the online server."
    );

    public static final Option ONLINE_READ_PARTITION = new Option(
            "onlineatommanager.read",
            -1,
            "The partition to add new observations to."
            + " If negative, the first read partition in the database will be used."
>>>>>>> a4bfb8e2
    );

    public static final Option WLA_PDL_ADMM_STEPS = new Option(
        "pairedduallearner.admmsteps",
        1,
        "The number of ADMM steps to run for each inner objective before each gradient iteration (parameter N in the ICML paper).",
        Option.FLAG_POSITIVE
    );

    public static final Option WLA_PDL_WARMUP_ROUNDS = new Option(
        "pairedduallearner.warmuprounds",
        0,
        "The number of rounds of paired-dual learning to run before beginning to update the weights (parameter K in the ICML paper).",
        Option.FLAG_NON_NEGATIVE
    );

    public static final Option PARALLEL_NUM_THREADS = new Option(
        "parallel.numthreads",
        Runtime.getRuntime().availableProcessors(),
        "The number of threads to use for parallel tasks.",
        Option.FLAG_POSITIVE
    );

    public static final Option PARTIAL_GROUNDING_POWERSET = new Option(
        "partialgrounding.powerset",
        false,
        "Whether or not to iterate over the powerset of partial targets during a partial grounding."
        + " If true the partial grounding will result in no regret in the inference. "
        + " If false an approximation will be made such that only one atom in a ground rule can come from a special partition."
    );

    public static final Option PAM_THROW_ACCESS_EXCEPTION = new Option(
        "persistedatommanager.throwaccessexception",
        true,
        "Whether or not to throw an exception on illegal access."
        + " Note that in most cases, this indicates incorrectly formed data."
        + " This should only be set to false when the user understands why these"
        + " exceptions are thrown in the first place and the grounding implications of"
        + " not having the atom initially in the database."
    );

    public static final Option POSTGRES_HOST = new Option(
        "postgres.host",
        "localhost",
        "The Postgres host to connect to (when not explicitly specified)."
    );

    public static final Option POSTGRES_PASSWORD = new Option(
        "postgres.password",
        "",
        "The Postgres password to connect with (when not explicitly specified)."
    );

    public static final Option POSTGRES_PORT = new Option(
        "postgres.port",
        "5432",
        "The Postgres port to connect to (when not explicitly specified)."
    );

    public static final Option POSTGRES_STATS_PERCENTAGE = new Option(
        "postgres.statspercentage",
        0.25,
        "The percentage of possible effort to have Postgres spend on statistics collection.",
        Option.FLAG_NON_NEGATIVE
    );

    public static final Option POSTGRES_USER = new Option(
        "postgres.user",
        "",
        "The Postgres user to connect with (when not explicitly specified)."
    );

    public static final Option PROJECT_VERSION = new Option(
        "project.version",
        "UNKNOWN",
        "The current version of PSL."
    );

    public static final Option QR_ALLOWED_STEP_INCREASE = new Option(
        "queryrewriter.allowedsteocostincrease",
        1.5,
        "How much we allow the query cost (number of rows) to increase at each step."
    );

    public static final Option QR_ALLOWED_TOTAL_INCREASE = new Option(
        "queryrewriter.allowedtotalcostincrease",
        2.0,
        "How much we allow the query cost (number of rows) to for new plans."
    );

    public static final Option QR_COST_ESTIMATOR = new Option(
        "queryrewriter.costestimator",
        QueryRewriter.CostEstimator.HISTOGRAM.toString(),
        "The method to use when estimating join size."
    );

    public static final Option RANDOM_SEED = new Option(
        "random.seed",
        (long)(Math.random() * 100000000l),
        "The random seed to use for PSL."
        + " If not explicitly set, the seed is chosen by the system."
    );

    public static final Option WLA_RGS_MAX_LOCATIONS = new Option(
        "randomgridsearch.maxlocations",
        150,
        "The max number of locations to search.",
        Option.FLAG_POSITIVE
    );

    public static final Option EVAL_AUC_REPRESENTATIVE = new Option(
        "aucevaluator.representative",
        AUCEvaluator.RepresentativeMetric.AUROC.toString(),
        "The representative metric (see AUCEvaluator.RepresentativeMetric)."
    );

    public static final Option EVAL_AUC_THRESHOLD = new Option(
        "aucevaluator.threshold",
        0.5,
        "The truth threshold.",
        Option.FLAG_NON_NEGATIVE
    );

    public static final Option WLA_RS_SCALING_FACTORS = new Option(
        "ranksearch.scalingfactors",
        "1:2:10:100",
        "A comma-separated list of scaling factors."
    );

    public static final Option RDBMS_FETCH_SIZE = new Option(
        "rdbmsdatabase.fetchsize",
        500,
        "The number of records to fetch from the database at a time.",
        Option.FLAG_NON_NEGATIVE
    );

    public static final Option REASONER_OBJECTIVE_BREAK = new Option(
        "reasoner.objectivebreak",
        true,
        "Stop if the objective has not changed since the last iteration (or logging period)."
    );

    public static final Option REASONER_RUN_FULL_ITERATIONS = new Option(
        "reasoner.runfulliterations",
        false,
        "Ignore all other stopping criteria and run until the maximum number of iterations."
    );

    public static final Option REASONER_TOLERANCE = new Option(
        "reasoner.tolerance",
        1e-5f,
        "How close two objective values need to be to be considered the same.",
        Option.FLAG_NON_NEGATIVE
    );

    public static final Option RUNTIME_STATS_COLLECT = new Option(
        "runtimestats.collect",
        false,
        "Whether to periodically collect stats on the JVM."
    );

    public static final Option RUNTIME_COLLECTION_PERIOD = new Option(
        "runtimestats.period",
        250l,
        "The period (in ms) of stats collection."
    );

    public static final Option WLA_SEARCH_DIRICHLET = new Option(
        "search.dirichlet",
        true,
        "Whether or not to perform search based weight learning using Dirichlet distributed weights."
        + " Note that setting this option to false will increase the likelihood of repeated weight configuration samples."
    );

    public static final Option WLA_SEARCH_DIRICHLET_ALPHA = new Option(
        "search.dirichletalpha",
        0.05,
        "The alpha parameter for the dirichlet distribution of the weight sampler."
    );

    public static final Option SGD_ADAM_BETA_1 = new Option(
        "sgd.adambeta1",
        0.9f,
        "The beta1 parameter for Adam optimization."
        + " This parameter controls the exponential decay rate of the first moment estimate. "
        + " See paper for details: https://arxiv.org/pdf/1412.6980.pdf"
    );

    public static final Option SGD_ADAM_BETA_2 = new Option(
        "sgd.adambeta2",
        0.999f,
        "The beta2 parameter for Adam optimization."
        + " This parameter controls the exponential decay rate of the second moment estimate. "
        + " See paper for details: https://arxiv.org/pdf/1412.6980.pdf"
    );

    public static final Option SGD_COORDINATE_STEP = new Option(
        "sgd.coordinatestep",
        false,
        "Take coordinate steps during sgd."
    );

    public static final Option SGD_EXTENSION = new Option(
        "sgd.extension",
        SGDReasoner.SGDExtension.NONE.toString(),
        "The SGD extension to use for SGD reasoning."
        + " NONE (Default): The standard SGD optimizer takes steps in the direction of the negative gradient scaled by the learning rate."
        + " ADAGRAD: Update the learning rate using the Adaptive Gradient (AdaGrad) algorithm."
        + " ADAM: Update the learning rate using the Adaptive Moment Estimation (Adam) algorithm."
    );

    public static final Option SGD_INVERSE_TIME_EXP = new Option(
        "sgd.inversescaleexp",
        1.0f,
        "If SGD is using the STEPDECAY learning schedule, then this value is the negative"
        + " exponent of the iteration count which scales the gradient step using:"
        + " (learning_rate / ( iteration ^ - SGD_INVERSE_TIME_EXP)).",
        Option.FLAG_POSITIVE
    );

    public static final Option SGD_LEARNING_RATE = new Option(
        "sgd.learningrate",
        1.0f,
        null,
        Option.FLAG_POSITIVE
    );

    public static final Option SGD_LEARNING_SCHEDULE = new Option(
        "sgd.learningschedule",
        SGDReasoner.SGDLearningSchedule.STEPDECAY.toString(),
        "The learning schedule of the SGD inference reasoner changes the learning rate during learning."
        + " STEPDECAY (Default): Decay the learning rate like: learningRate / (n_epoch^p) where p is set by sgd.inversescaleexp."
        + " CONSTANT: The learning rate is constant during learning."
    );

    public static final Option SGD_MAX_ITER = new Option(
        "sgd.maxiterations",
        200,
        "The maximum number of iterations of SGD to perform in a round of inference.",
        Option.FLAG_POSITIVE
    );

    public static final Option SGD_MOVEMENT = new Option(
        "sgd.movement",
        true,
        "Keep track of the mean movement of the random variables. Do not stop optimization if that value is greater than some threshold."
    );

    public static final Option SGD_MOVEMENT_THRESHOLD = new Option(
        "sgd.movement.threshold",
        0.05f,
        "If movement watching is enabled, don't stop optimization if the mean random variable movement is greater than this threshold.",
        Option.FLAG_NON_NEGATIVE
    );

    public static final Option STREAMING_TS_PAGE_LOCATION = new Option(
        "streamingtermstore.pagelocation",
        SystemUtils.getTempDir("streaimg_term_cache_pages"),
        "Where on disk to write term pages"
    );

    public static final Option STREAMING_TS_PAGE_SIZE = new Option(
        "streamingtermstore.pagesize",
        10000,
        "The number of terms in a single page.",
        Option.FLAG_POSITIVE
    );

    public static final Option STREAMING_TS_RANDOMIZE_PAGE_ACCESS = new Option(
        "streamingtermstore.randomizepageaccess",
        true,
        "Whether to pick up pages in a random order."
    );

    public static final Option STREAMING_TS_SHUFFLE_PAGE = new Option(
        "streamingtermstore.shufflepage",
        true,
        "Whether to shuffle within a page when it is picked up."
    );

    public static final Option STREAMING_TS_WARN_RULES = new Option(
        "streamingtermstore.warnunsupportedrules",
        true,
        "Warn on rules the streaming term store can't handle."
    );

    public static final Option WLA_VP_AVERAGE_STEPS = new Option(
        "votedperceptron.averagesteps",
        false,
        "Whether to average all visited weights together for final output."
    );

    public static final Option WLA_VP_CLIP_NEGATIVE_WEIGHTS = new Option(
        "votedperceptron.clipnegativeweights",
        true,
        "If true, then weights will not be allowed to go negative."
    );

    public static final Option WLA_VP_CUT_OBJECTIVE = new Option(
        "votedperceptron.cutobjective",
        false,
        "If true, then cut the step size in half whenever the objective increases."
    );

    public static final Option WLA_VP_INERTIA = new Option(
        "votedperceptron.inertia",
        0.0,
        "The inertia that is used for adaptive step sizes.",
        Option.FLAG_NON_NEGATIVE | Option.FLAG_LT_ONE
    );

    public static final Option WLA_VP_L1 = new Option(
        "votedperceptron.l1regularization",
        0.0,
        "The L1 regularizer.",
        Option.FLAG_NON_NEGATIVE
    );

    public static final Option WLA_VP_L2 = new Option(
        "votedperceptron.l2regularization",
        0.0,
        "The L2 regularizer.",
        Option.FLAG_NON_NEGATIVE
    );

    public static final Option WLA_VP_NUM_STEPS = new Option(
        "votedperceptron.numsteps",
        25,
        "The number of steps VotedPerceptron will take.",
        Option.FLAG_POSITIVE
    );

    public static final Option WLA_VP_SCALE_GRADIENT = new Option(
        "votedperceptron.scalegradient",
        true,
        "Whether to scale the gradient by the number of groundings."
    );

    public static final Option WLA_VP_STEP = new Option(
        "votedperceptron.stepsize",
        0.2,
        "The gradient step size.",
        Option.FLAG_POSITIVE
    );

    public static final Option WLA_VP_SCALE_STEP = new Option(
        "votedperceptron.scalestepsize",
        true,
        "If true, then scale the step size down by the iteration."
    );

    public static final Option WLA_VP_ZERO_INITIAL_WEIGHTS = new Option(
        "votedperceptron.zeroinitialweights",
        false,
        "If true, then start all weights at zero."
    );

    public static final Option WLA_EVAL = new Option(
        "weightlearning.evaluator",
        ContinuousEvaluator.class.getName(),
        "The evaluator to use during weight learning."
        + " Not all weight learning methods will use the evaluator for decision making,"
        + " but even those will typically output an evaluator score each iteration."
    );

    public static final Option WLA_RANDOM_WEIGHTS = new Option(
        "weightlearning.randomweights",
        false,
        "Randomize weights before running."
        + " The randomization will happen during ground model initialization."
    );

    public static final Option WLA_INFERENCE = new Option(
        "weightlearning.inference",
        ADMMInference.class.getName(),
        "The inference application used during weight learning."
    );

    private static List<Option> additionalOptions = new ArrayList<Option>();

    // Static only.
    private Options() {}

    public static void addOption(Option option) {
        additionalOptions.add(option);
    }

    /**
     * Reflexively parse the options from this class.
     */
    public static List<Option> fetchOptions() throws IllegalAccessException {
        List<Option> options = new ArrayList<Option>();

        for (Field field : Options.class.getFields()) {
            // We only care about public static fields.
            if ((field.getModifiers() & (Modifier.PUBLIC | Modifier.STATIC)) == 0) {
                continue;
            }

            // We only want Option variables.
            if (field.getType() != Option.class) {
                continue;
            }

            options.add((Option)field.get(null));
        }

        return options;
    }

    @SuppressWarnings("unchecked")
    public static void main(String[] args) throws IllegalAccessException {
        JSONArray json = new JSONArray();

        for (Option option : fetchOptions()) {
            json.put(option.toJSON());
        }

        for (Option option : additionalOptions) {
            json.put(option.toJSON());
        }

        System.out.println(json.toString(4));
    }
}<|MERGE_RESOLUTION|>--- conflicted
+++ resolved
@@ -491,7 +491,6 @@
         "A comma separated list of indexes to the predicate arguments that identity the target label (as opposed to the identity of the data point)."
     );
 
-<<<<<<< HEAD
     public static final Option MODEL_PREDICATE_INITIAL_BATCH_SIZE = new Option(
         "modelpredicate.initialbatchsize",
         32,
@@ -504,7 +503,8 @@
         100,
         "The number of iterations for the internal model to go through for initial fitting.",
         Option.FLAG_POSITIVE
-=======
+    );
+
     public static final Option ONLINE_HOST = new Option(
             "inference.onlinehostname",
             "127.0.0.1",
@@ -522,7 +522,6 @@
             -1,
             "The partition to add new observations to."
             + " If negative, the first read partition in the database will be used."
->>>>>>> a4bfb8e2
     );
 
     public static final Option WLA_PDL_ADMM_STEPS = new Option(
