/*
 * This file is part of the PSL software.
 * Copyright 2011-2015 University of Maryland
 * Copyright 2013-2021 The Regents of the University of California
 *
 * Licensed under the Apache License, Version 2.0 (the "License");
 * you may not use this file except in compliance with the License.
 * You may obtain a copy of the License at
 *
 * http://www.apache.org/licenses/LICENSE-2.0
 *
 * Unless required by applicable law or agreed to in writing, software
 * distributed under the License is distributed on an "AS IS" BASIS,
 * WITHOUT WARRANTIES OR CONDITIONS OF ANY KIND, either express or implied.
 * See the License for the specific language governing permissions and
 * limitations under the License.
 */
package org.linqs.psl.config;

import org.linqs.psl.application.inference.mpe.ADMMInference;
import org.linqs.psl.application.learning.weight.maxlikelihood.MaxLikelihoodMPE;
import org.linqs.psl.application.learning.weight.search.bayesian.GaussianProcessKernel;
import org.linqs.psl.database.rdbms.QueryRewriter;
import org.linqs.psl.grounding.MemoryGroundRuleStore;
import org.linqs.psl.evaluation.statistics.ContinuousEvaluator;
import org.linqs.psl.evaluation.statistics.CategoricalEvaluator;
import org.linqs.psl.evaluation.statistics.DiscreteEvaluator;
import org.linqs.psl.evaluation.statistics.AUCEvaluator;
import org.linqs.psl.reasoner.InitialValue;
import org.linqs.psl.reasoner.admm.ADMMReasoner;
import org.linqs.psl.reasoner.admm.term.ADMMTermStore;
import org.linqs.psl.reasoner.admm.term.ADMMTermGenerator;
import org.linqs.psl.reasoner.sgd.SGDReasoner;
import org.linqs.psl.util.SystemUtils;

import org.json.JSONArray;

import java.lang.reflect.Field;
import java.lang.reflect.Modifier;
import java.lang.Math;
import java.util.ArrayList;
import java.util.List;

/**
 * The canonical place to keep all configuration options.
 * Options.fetchOptions() can be used to fetch all the options dynamically.
 * The main() method will collect all the options and write them out to stdout as JSON.
 */
public class Options {
    public static final Option ADMM_COMPUTE_PERIOD = new Option(
        "admmreasoner.computeperiod",
        50,
        "Compute some stats about the optimization and log them to TRACE once for each period."
        + " Note that gathering the information takes about an iteration's worth of time.",
        Option.FLAG_NON_NEGATIVE
    );

    public static final Option ADMM_EPSILON_ABS = new Option(
        "admmreasoner.epsilonabs",
        1e-5,
        "Absolute error component of stopping criteria.",
        Option.FLAG_POSITIVE
    );

    public static final Option ADMM_EPSILON_REL = new Option(
        "admmreasoner.epsilonrel",
        1e-3,
        "Relative error component of stopping criteria.",
        Option.FLAG_POSITIVE
    );

    public static final Option ADMM_MAX_ITER = new Option(
        "admmreasoner.maxiterations",
        25000,
        "The maximum number of iterations of ADMM to perform in a round of inference.",
        Option.FLAG_POSITIVE
    );

    public static final Option ADMM_STEP_SIZE = new Option(
        "admmreasoner.stepsize",
        1.0f,
        "The size of steps to take for a random variable every iteration."
        + " Should be positive.",
        Option.FLAG_POSITIVE
    );

    public static final Option BOOLEAN_MAXWALKSAT_MAX_FLIPS = new Option(
        "booleanmaxwalksat.maxflips",
        50000,
        "The maximum number of flips to try during optimization.",
        Option.FLAG_POSITIVE
    );

    public static final Option BOOLEAN_MAXWALKSAT_NOISE = new Option(
        "booleanmaxwalksat.noise",
        0.01,
        "The probability of randomly perturbing an atom in a randomly chosen potential.",
        Option.FLAG_POSITIVE
    );

    public static final Option BOOLEAN_MCSAT_NUM_BURNIN = new Option(
        "booleanmcsat.numburnin",
        500,
        "Number of burn-in samples.",
        Option.FLAG_POSITIVE
    );

    public static final Option BOOLEAN_MCSAT_NUM_SAMPLES = new Option(
        "booleanmcsat.numsamples",
        2500,
        "Length of the Markov chain.",
        Option.FLAG_POSITIVE
    );

    public static final Option EVAL_CAT_CATEGORY_INDEXES = new Option(
        "categoricalevaluator.categoryindexes",
        "-1",
        "The indexes (zero-indexed, " + CategoricalEvaluator.DELIM + " separated)"
        + " of arguments in the predicate that indicate a category."
        + " The other arguments will be treated as identifiers."
        + " Negative indexes are accepted, with -1 referring to the last element."
    );

    public static final Option EVAL_CAT_DEFAULT_PREDICATE = new Option(
        "categoricalevaluator.defaultpredicate",
        null,
        "The default predicate to use when none are supplied."
    );

    public static final Option EVAL_CAT_REPRESENTATIVE = new Option(
        "categoricalevaluator.representative",
        CategoricalEvaluator.RepresentativeMetric.ACCURACY.toString(),
        "The representative metric (see CategoricalEvaluator.RepresentativeMetric)."
    );

    public static final Option EVAL_CONT_REPRESENTATIVE = new Option(
        "continuousevaluator.representative",
        ContinuousEvaluator.RepresentativeMetric.MSE.toString(),
        "The representative metric (see Continuousevaluator.RepresentativeMetric)."
    );

    public static final Option WLA_CRGS_MAX_LOCATIONS = new Option(
        "continuousrandomgridsearch.maxlocations",
        250,
        "The max number of locations to search.",
        Option.FLAG_POSITIVE
    );

    public static final Option DCD_C = new Option(
        "dcd.C",
        10.0f,
        null,
        Option.FLAG_NON_NEGATIVE
    );

    public static final Option DCD_MAX_ITER = new Option(
        "dcd.maxiterations",
        200,
        "The maximum number of iterations of DCD to perform in a round of inference.",
        Option.FLAG_POSITIVE
    );

    public static final Option DCD_TRUNCATE_EVERY_STEP = new Option(
        "dcd.truncateeverystep",
        false,
        null
    );

    public static final Option EVAL_DISCRETE_REPRESENTATIVE = new Option(
        "discreteevaluator.representative",
        DiscreteEvaluator.RepresentativeMetric.F1.toString(),
        "The representative metric (see DiscreteEvaluator.RepresentativeMetric)."
    );

    public static final Option EVAL_DISCRETE_THRESHOLD = new Option(
        "discreteevaluator.threshold",
        0.5,
        "The truth threshold.",
        Option.FLAG_NON_NEGATIVE
    );

    public static final Option WLA_EM_ITERATIONS = new Option(
        "em.iterations",
        10,
        "The number of iterations of expectation maximization to perform.",
        Option.FLAG_POSITIVE
    );

    public static final Option WLA_EM_TOLERANCE = new Option(
        "em.tolerance",
        1e-3,
        "The minimum absolute change in weights such that EM is considered converged.",
        Option.FLAG_POSITIVE
    );

    public static final Option EVAL_CLOSE_TRUTH = new Option(
        "eval.closetruth",
        false,
        "Include in evaluation latent target atoms (using the closed world assumption for truth atoms)."
    );

    public static final Option EVAL_INCLUDE_OBS = new Option(
        "eval.includeobs",
        false,
        "Include in evaluation observed target atoms that match against a truth atom."
    );

    public static final Option EXECUTABLE_CLEAN_INPUT = new Option(
        "executablereasoner.cleanupinput",
        true,
        "Whether to delete the input file to the external reasoner on close."
    );

    public static final Option EXECUTABLE_CLEAN_OUTPUT = new Option(
        "executablereasoner.cleanupoutput",
        true,
        "Whether to delete the output file from the external reasoner on close."
    );

    public static final Option EXECUTABLE_REASONER_PATH = new Option(
        "executablereasoner.executablepath",
        "",
        "The path for the reasoner executable to invoke."
    );

    public static final Option GIT_COMMIT_SHORT = new Option(
        "git.commit.id.abbrev",
        "xxxxxxx",
        "The git commit of the current build of PSL."
    );

    public static final Option GIT_DIRTY = new Option(
        "git.dirty",
        false,
        "Whether the current build of PSL was made in a dirty git repository."
    );

    public static final Option WLA_GPP_EARLY_STOPPING = new Option(
        "gpp.earlyStopping",
        true,
        null
    );

    public static final Option WLA_GPP_EXPLORATION = new Option(
        "gpp.explore",
        2.0f,
        null,
        Option.FLAG_POSITIVE
    );

    public static final Option WLA_GPP_MAX_CONFIGS = new Option(
        "gpp.maxconfigs",
        1000000,
        null,
        Option.FLAG_POSITIVE
    );

    public static final Option WLA_GPP_MAX_ITERATIONS = new Option(
        "gpp.maxiterations",
        25,
        null,
        Option.FLAG_POSITIVE
    );

    public static final Option WLA_GPP_RANDOM_CONFIGS_ONLY = new Option(
        "gpp.randomConfigsOnly",
        true,
        null
    );

    public static final Option WLA_GPP_USE_PROVIDED_WEIGHT = new Option(
        "gpp.useProvidedWeight",
        true,
        "Whether the weight configuration in the user provided model file should be used as the initial"
        + " sample point in GPP."
    );

    public static final Option WLA_GPP_KERNEL_REL_DEP = new Option(
        "gppker.reldep",
        1.0f,
        "Smaller means longer dependence. Smaller better when number of rules large."
    );

    public static final Option WLA_GPP_KERNEL_SCALE = new Option(
        "gppker.scale",
        1.0f,
        "The kernel scale for GaussianProcessKernel."
    );

    public static final Option WLA_GPP_KERNEL_SPACE = new Option(
        "gppker.space",
        GaussianProcessKernel.Space.SS.toString(),
        "The search space for a GaussianProcessKernel."
    );

    public static final Option WLA_GS_POSSIBLE_WEIGHTS = new Option(
        "gridsearch.weights",
        "0.001:0.01:0.1:1:10",
        "A comma-separated list of possible weights. These weights should be in some sorted order."
    );

    public static final Option GROUNDING_REWRITE_QUERY = new Option(
        "grounding.rewritequeries",
        false,
        "Potentially rewrite the grounding queries."
    );

    public static final Option GROUNDING_SERIAL = new Option(
        "grounding.serial",
        false,
        "Whether or not queries are being rewritten, perform the grounding queries one at a time."
    );

    public static final Option WLA_GRGS_EXPLORE_LOCATIONS = new Option(
        "guidedrandomgridsearch.explorelocations",
        10,
        "The number of initial seed locations to explore based off of whichever ones score the best.",
        Option.FLAG_POSITIVE
    );

    public static final Option WLA_GRGS_SEED_LOCATIONS = new Option(
        "guidedrandomgridsearch.seedlocations",
        25,
        "The number of locations to initially search.",
        Option.FLAG_POSITIVE
    );

    public static final Option WLA_HEM_ADAGRAD = new Option(
        "hardem.adagrad",
        false,
        "Whether to use AdaGrad subgradient scaling, the adaptive subgradient algorithm of Duchi et al., 2010."
    );

    public static final Option WLA_HB_BRACKET_SIZE = new Option(
        "hyperband.basebracketsize",
        10,
        "The base number of weight configurations for each brackets.",
        Option.FLAG_POSITIVE
    );

    public static final Option WLA_HB_NUM_BRACKETS = new Option(
        "hyperband.numbrackets",
        4,
        "The number of brackets to consider.",
        Option.FLAG_POSITIVE
    );

    public static final Option WLA_HB_SURVIVAL = new Option(
        "hyperband.survival",
        4,
        "The proportion of configs that survive each round in a bracket.",
        Option.FLAG_POSITIVE
    );

    public static final Option HYPERPLANE_TG_ADD_DETER = new Option(
        "hyperplanetermgenerator.deter",
        false,
        "If true, then add a deter term to functional constraints."
    );

    public static final Option HYPERPLANE_TG_DETER_COLLECTIVE = new Option(
        "hyperplanetermgenerator.deter.collective",
        true,
        "If true, then use collective deter terms. Else, use independent deter terms."
    );

    public static final Option HYPERPLANE_TG_DETER_CONSTANT = new Option(
        "hyperplanetermgenerator.deter.constant",
        0.0f,
<<<<<<< HEAD
        "When used with idependent deter terms, this is the point to deter away from."
=======
        "When used with independent deter terms, this is the point to deter away from."
>>>>>>> 2de24af8
        + " When zero, this value will be (1.0 / |values|)."
    );

    public static final Option HYPERPLANE_TG_DETER_EPSILON = new Option(
        "hyperplanetermgenerator.deter.epsilon",
        0.05f,
<<<<<<< HEAD
        "If the average distance of deter variables are less than this, then the deter rule will activate."
=======
        "If the average distance of deter variables is less than this, then the deter rule will activate."
>>>>>>> 2de24af8
    );

    public static final Option HYPERPLANE_TG_DETER_WEIGHT = new Option(
        "hyperplanetermgenerator.deter.weight",
        1.0f,
        "The weight for deter rules."
    );

    public static final Option HYPERPLANE_TG_INVERT_NEGATIVE_WEIGHTS = new Option(
        "hyperplanetermgenerator.invertnegativeweights",
        false,
        "If true, then invert negative weight rules into their positive weight counterparts."
    );

    public static final Option INFERENCE_GRS = new Option(
        "inference.groundrulestore",
        MemoryGroundRuleStore.class.getName(),
        "The ground rule store to use for inference."
    );

    public static final Option INFERENCE_INITIAL_VARIABLE_VALUE = new Option(
        "inference.initialvalue",
        InitialValue.RANDOM.toString(),
        "The starting value for atoms and any local variables during inference."
    );

    public static final Option INFERENCE_REASONER = new Option(
        "inference.reasoner",
        ADMMReasoner.class.getName(),
        "The reasoner to use for inference."
    );

    public static final Option INFERENCE_NORMALIZE_WEIGHTS = new Option(
        "inference.normalize",
        true,
        "Normalize weights to be in [0, 1]. Normalization will be done by dividing all weights by the largest weight."
    );

    public static final Option INFERENCE_RELAX = new Option(
        "inference.relax",
        false,
        "Relax hard constraints into soft ones."
    );

    public static final Option INFERENCE_RELAX_MULTIPLIER = new Option(
        "inference.relax.multiplier",
        100,
        "When relaxing a hard constraint into a soft one, the weight of the rule is set to this value times the largest weight seen.",
        Option.FLAG_POSITIVE
    );

    public static final Option INFERENCE_RELAX_SQUARED = new Option(
        "inference.relax.squared",
        true,
        "When relaxing a hard constraint into a soft one, this determines if the resulting weighted rule is squared."
    );

    public static final Option INFERENCE_TG = new Option(
        "inference.termgenerator",
        ADMMTermGenerator.class.getName(),
        "The term generator to use for inference."
    );

    public static final Option INFERENCE_TS = new Option(
        "inference.termstore",
        ADMMTermStore.class.getName(),
        "The term store to use for inference."
    );

    public static final Option WLA_IWHB_WLA = new Option(
        "initialweighthyperband.internalwla",
        MaxLikelihoodMPE.class.getName(),
        "The internal weight learning application (WLA) to use (should be a VotedPerceptron)."
    );

    public static final Option LAM_ACTIVATION_THRESHOLD = new Option(
        "lazyatommanager.activation",
        0.01,
        "The minimum value an atom must take for it to be activated.",
        Option.FLAG_POSITIVE | Option.FLAG_LTE_ONE
    );

    public static final Option WLA_LMLE_MAX_ROUNDS = new Option(
        "lazymaxlikelihoodmpe.maxgrowrounds",
        100,
        "The maximum number of rounds of lazy growing.",
        Option.FLAG_POSITIVE
    );

    public static final Option LAZY_INFERENCE_MAX_ROUNDS = new Option(
        "lazympeinference.maxrounds",
        100,
        "The maximum number of rounds of lazy inference.",
        Option.FLAG_POSITIVE
    );

    public static final Option WLA_MPPLE_NUM_SAMPLES = new Option(
        "maxpiecewisepseudolikelihood.numsamples",
        100,
        "The number of samples MPPLE will use to approximate expectations.",
        Option.FLAG_POSITIVE
    );

    public static final Option MEMORY_TS_INITIAL_SIZE = new Option(
        "memorytermstore.initialsize",
        10000l,
        "The initial size for the memory store.",
        Option.FLAG_NON_NEGATIVE
    );

    public static final Option MEMORY_VTS_DEFAULT_SIZE = new Option(
        "memoryvariabletermstore.defaultsize",
        1000,
        "The default size in terms of number of variables.",
        Option.FLAG_NON_NEGATIVE
    );

    public static final Option MEMORY_VTS_SHUFFLE = new Option(
        "memoryvariabletermstore.shuffle",
        true,
        "Shuffle the terms before each return of iterator()."
    );

    public static final Option MODEL_PREDICATE_BATCH_SIZE = new Option(
        "modelpredicate.batchsize",
        32,
        "The maximum size of batches for model updates.",
        Option.FLAG_POSITIVE
    );

    public static final Option MODEL_PREDICATE_ENTITY_ARGS = new Option(
        "modelpredicate.entityargs",
        "0",
        "A comma separated list of indexes to the predicate arguments that identity the data point (as opposed to the target label)."
    );

    public static final Option MODEL_PREDICATE_ITERATIONS = new Option(
        "modelpredicate.iterations",
        100,
        "The number of iterations for the internal model to go through for updates.",
        Option.FLAG_POSITIVE
    );

    public static final Option MODEL_PREDICATE_LABEL_ARGS = new Option(
        "modelpredicate.labelargs",
        "1",
        "A comma separated list of indexes to the predicate arguments that identity the target label (as opposed to the identity of the data point)."
    );

    public static final Option MODEL_PREDICATE_INITIAL_BATCH_SIZE = new Option(
        "modelpredicate.initialbatchsize",
        32,
        "The maximum size of batches for the initial fitting of model predicates.",
        Option.FLAG_POSITIVE
    );

    public static final Option MODEL_PREDICATE_INITIAL_ITERATIONS = new Option(
        "modelpredicate.initialiterations",
        100,
        "The number of iterations for the internal model to go through for initial fitting.",
        Option.FLAG_POSITIVE
    );

    public static final Option ONLINE_HOST = new Option(
            "inference.onlinehostname",
            "127.0.0.1",
            "The hostname for the online server."
    );

    public static final Option ONLINE_PORT_NUMBER = new Option(
            "inference.onlineportnumber",
            56734,
            "The port number for the online server."
    );

    public static final Option ONLINE_READ_PARTITION = new Option(
            "onlineatommanager.read",
            -1,
            "The partition to add new observations to."
            + " If negative, the first read partition in the database will be used."
    );

    public static final Option WLA_PDL_ADMM_STEPS = new Option(
        "pairedduallearner.admmsteps",
        1,
        "The number of ADMM steps to run for each inner objective before each gradient iteration (parameter N in the ICML paper).",
        Option.FLAG_POSITIVE
    );

    public static final Option WLA_PDL_WARMUP_ROUNDS = new Option(
        "pairedduallearner.warmuprounds",
        0,
        "The number of rounds of paired-dual learning to run before beginning to update the weights (parameter K in the ICML paper).",
        Option.FLAG_NON_NEGATIVE
    );

    public static final Option PARALLEL_NUM_THREADS = new Option(
        "parallel.numthreads",
        Runtime.getRuntime().availableProcessors(),
        "The number of threads to use for parallel tasks.",
        Option.FLAG_POSITIVE
    );

    public static final Option PARTIAL_GROUNDING_POWERSET = new Option(
        "partialgrounding.powerset",
        false,
        "Whether or not to iterate over the powerset of partial targets during a partial grounding."
        + " If true the partial grounding will result in no regret in the inference. "
        + " If false an approximation will be made such that only one atom in a ground rule can come from a special partition."
    );

    public static final Option PAM_THROW_ACCESS_EXCEPTION = new Option(
        "persistedatommanager.throwaccessexception",
        true,
        "Whether or not to throw an exception on illegal access."
        + " Note that in most cases, this indicates incorrectly formed data."
        + " This should only be set to false when the user understands why these"
        + " exceptions are thrown in the first place and the grounding implications of"
        + " not having the atom initially in the database."
    );

    public static final Option POSTGRES_HOST = new Option(
        "postgres.host",
        "localhost",
        "The Postgres host to connect to (when not explicitly specified)."
    );

    public static final Option POSTGRES_PASSWORD = new Option(
        "postgres.password",
        "",
        "The Postgres password to connect with (when not explicitly specified)."
    );

    public static final Option POSTGRES_PORT = new Option(
        "postgres.port",
        "5432",
        "The Postgres port to connect to (when not explicitly specified)."
    );

    public static final Option POSTGRES_STATS_PERCENTAGE = new Option(
        "postgres.statspercentage",
        0.25,
        "The percentage of possible effort to have Postgres spend on statistics collection.",
        Option.FLAG_NON_NEGATIVE
    );

    public static final Option POSTGRES_USER = new Option(
        "postgres.user",
        "",
        "The Postgres user to connect with (when not explicitly specified)."
    );

    public static final Option PROJECT_VERSION = new Option(
        "project.version",
        "UNKNOWN",
        "The current version of PSL."
    );

    public static final Option QR_ALLOWED_STEP_INCREASE = new Option(
        "queryrewriter.allowedsteocostincrease",
        1.5,
        "How much we allow the query cost (number of rows) to increase at each step."
    );

    public static final Option QR_ALLOWED_TOTAL_INCREASE = new Option(
        "queryrewriter.allowedtotalcostincrease",
        2.0,
        "How much we allow the query cost (number of rows) to for new plans."
    );

    public static final Option QR_COST_ESTIMATOR = new Option(
        "queryrewriter.costestimator",
        QueryRewriter.CostEstimator.HISTOGRAM.toString(),
        "The method to use when estimating join size."
    );

    public static final Option RANDOM_SEED = new Option(
        "random.seed",
        (long)(Math.random() * 100000000l),
        "The random seed to use for PSL."
        + " If not explicitly set, the seed is chosen by the system."
    );

    public static final Option WLA_RGS_MAX_LOCATIONS = new Option(
        "randomgridsearch.maxlocations",
        150,
        "The max number of locations to search.",
        Option.FLAG_POSITIVE
    );

    public static final Option EVAL_AUC_REPRESENTATIVE = new Option(
        "aucevaluator.representative",
        AUCEvaluator.RepresentativeMetric.AUROC.toString(),
        "The representative metric (see AUCEvaluator.RepresentativeMetric)."
    );

    public static final Option EVAL_AUC_THRESHOLD = new Option(
        "aucevaluator.threshold",
        0.5,
        "The truth threshold.",
        Option.FLAG_NON_NEGATIVE
    );

    public static final Option WLA_RS_SCALING_FACTORS = new Option(
        "ranksearch.scalingfactors",
        "1:2:10:100",
        "A comma-separated list of scaling factors."
    );

    public static final Option RDBMS_FETCH_SIZE = new Option(
        "rdbmsdatabase.fetchsize",
        500,
        "The number of records to fetch from the database at a time.",
        Option.FLAG_NON_NEGATIVE
    );

    public static final Option REASONER_NONCONVEX = new Option(
        "reasoner.nonconvex",
        false,
        "Allow non-convex optimization."
    );

    public static final Option REASONER_NONCONVEX_PERIOD = new Option(
        "reasoner.nonconvex.period",
        10,
        "Do non-convex optimization once for each period."
    );

    public static final Option REASONER_NONCONVEX_ROUNDS = new Option(
        "reasoner.nonconvex.rounds",
        1,
        "When initiated, do this many rounds of non-convex optimization."
    );

    public static final Option REASONER_EVALUATE = new Option(
        "reasoner.evaluate",
        false,
        "If true, run the suite of evaluators specified for the post-inference evaluation stage at regular intervals during inference."
    );

    public static final Option REASONER_OBJECTIVE_BREAK = new Option(
        "reasoner.objectivebreak",
        true,
        "Stop if the objective has not changed since the last iteration (or logging period)."
    );

    public static final Option REASONER_RUN_FULL_ITERATIONS = new Option(
        "reasoner.runfulliterations",
        false,
        "Ignore all other stopping criteria and run until the maximum number of iterations."
    );

    public static final Option REASONER_TOLERANCE = new Option(
        "reasoner.tolerance",
        1e-5f,
        "How close two objective values need to be to be considered the same.",
        Option.FLAG_NON_NEGATIVE
    );

    public static final Option RUNTIME_STATS_COLLECT = new Option(
        "runtimestats.collect",
        false,
        "Whether to periodically collect stats on the JVM."
    );

    public static final Option RUNTIME_COLLECTION_PERIOD = new Option(
        "runtimestats.period",
        250l,
        "The period (in ms) of stats collection."
    );

    public static final Option WLA_SEARCH_DIRICHLET = new Option(
        "search.dirichlet",
        true,
        "Whether or not to perform search based weight learning using Dirichlet distributed weights."
        + " Note that setting this option to false will increase the likelihood of repeated weight configuration samples."
    );

    public static final Option WLA_SEARCH_DIRICHLET_ALPHA = new Option(
        "search.dirichletalpha",
        0.05,
        "The alpha parameter for the dirichlet distribution of the weight sampler."
    );

    public static final Option SGD_ADAM_BETA_1 = new Option(
        "sgd.adambeta1",
        0.9f,
        "The beta1 parameter for Adam optimization."
        + " This parameter controls the exponential decay rate of the first moment estimate. "
        + " See paper for details: https://arxiv.org/pdf/1412.6980.pdf"
    );

    public static final Option SGD_ADAM_BETA_2 = new Option(
        "sgd.adambeta2",
        0.999f,
        "The beta2 parameter for Adam optimization."
        + " This parameter controls the exponential decay rate of the second moment estimate. "
        + " See paper for details: https://arxiv.org/pdf/1412.6980.pdf"
    );

    public static final Option SGD_COORDINATE_STEP = new Option(
        "sgd.coordinatestep",
        false,
        "Take coordinate steps during sgd."
    );

    public static final Option SGD_EXTENSION = new Option(
        "sgd.extension",
        SGDReasoner.SGDExtension.NONE.toString(),
        "The SGD extension to use for SGD reasoning."
        + " NONE (Default): The standard SGD optimizer takes steps in the direction of the negative gradient scaled by the learning rate."
        + " ADAGRAD: Update the learning rate using the Adaptive Gradient (AdaGrad) algorithm."
        + " ADAM: Update the learning rate using the Adaptive Moment Estimation (Adam) algorithm."
    );

    public static final Option SGD_INVERSE_TIME_EXP = new Option(
        "sgd.inversescaleexp",
        1.0f,
        "If SGD is using the STEPDECAY learning schedule, then this value is the negative"
        + " exponent of the iteration count which scales the gradient step using:"
        + " (learning_rate / ( iteration ^ - SGD_INVERSE_TIME_EXP)).",
        Option.FLAG_POSITIVE
    );

    public static final Option SGD_LEARNING_RATE = new Option(
        "sgd.learningrate",
        1.0f,
        null,
        Option.FLAG_POSITIVE
    );

    public static final Option SGD_LEARNING_SCHEDULE = new Option(
        "sgd.learningschedule",
        SGDReasoner.SGDLearningSchedule.STEPDECAY.toString(),
        "The learning schedule of the SGD inference reasoner changes the learning rate during learning."
        + " STEPDECAY (Default): Decay the learning rate like: learningRate / (n_epoch^p) where p is set by sgd.inversescaleexp."
        + " CONSTANT: The learning rate is constant during learning."
    );

    public static final Option SGD_MAX_ITER = new Option(
        "sgd.maxiterations",
        200,
        "The maximum number of iterations of SGD to perform in a round of inference.",
        Option.FLAG_POSITIVE
    );

    public static final Option SGD_MOVEMENT = new Option(
        "sgd.movement",
        true,
        "Keep track of the mean movement of the random variables. Do not stop optimization if that value is greater than some threshold."
    );

    public static final Option SGD_MOVEMENT_THRESHOLD = new Option(
        "sgd.movement.threshold",
        0.05f,
        "If movement watching is enabled, don't stop optimization if the mean random variable movement is greater than this threshold.",
        Option.FLAG_NON_NEGATIVE
    );

    public static final Option STREAMING_TS_PAGE_LOCATION = new Option(
        "streamingtermstore.pagelocation",
        SystemUtils.getTempDir("streaimg_term_cache_pages"),
        "Where on disk to write term pages"
    );

    public static final Option STREAMING_TS_PAGE_SIZE = new Option(
        "streamingtermstore.pagesize",
        10000,
        "The number of terms in a single page.",
        Option.FLAG_POSITIVE
    );

    public static final Option STREAMING_TS_RANDOMIZE_PAGE_ACCESS = new Option(
        "streamingtermstore.randomizepageaccess",
        true,
        "Whether to pick up pages in a random order."
    );

    public static final Option STREAMING_TS_SHUFFLE_PAGE = new Option(
        "streamingtermstore.shufflepage",
        true,
        "Whether to shuffle within a page when it is picked up."
    );

    public static final Option STREAMING_TS_WARN_RULES = new Option(
        "streamingtermstore.warnunsupportedrules",
        true,
        "Warn on rules the streaming term store can't handle."
    );

    public static final Option WLA_VP_AVERAGE_STEPS = new Option(
        "votedperceptron.averagesteps",
        false,
        "Whether to average all visited weights together for final output."
    );

    public static final Option WLA_VP_CLIP_NEGATIVE_WEIGHTS = new Option(
        "votedperceptron.clipnegativeweights",
        true,
        "If true, then weights will not be allowed to go negative."
    );

    public static final Option WLA_VP_CUT_OBJECTIVE = new Option(
        "votedperceptron.cutobjective",
        false,
        "If true, then cut the step size in half whenever the objective increases."
    );

    public static final Option WLA_VP_INERTIA = new Option(
        "votedperceptron.inertia",
        0.0,
        "The inertia that is used for adaptive step sizes.",
        Option.FLAG_NON_NEGATIVE | Option.FLAG_LT_ONE
    );

    public static final Option WLA_VP_L1 = new Option(
        "votedperceptron.l1regularization",
        0.0,
        "The L1 regularizer.",
        Option.FLAG_NON_NEGATIVE
    );

    public static final Option WLA_VP_L2 = new Option(
        "votedperceptron.l2regularization",
        0.0,
        "The L2 regularizer.",
        Option.FLAG_NON_NEGATIVE
    );

    public static final Option WLA_VP_NUM_STEPS = new Option(
        "votedperceptron.numsteps",
        25,
        "The number of steps VotedPerceptron will take.",
        Option.FLAG_POSITIVE
    );

    public static final Option WLA_VP_SCALE_GRADIENT = new Option(
        "votedperceptron.scalegradient",
        true,
        "Whether to scale the gradient by the number of groundings."
    );

    public static final Option WLA_VP_STEP = new Option(
        "votedperceptron.stepsize",
        0.2,
        "The gradient step size.",
        Option.FLAG_POSITIVE
    );

    public static final Option WLA_VP_SCALE_STEP = new Option(
        "votedperceptron.scalestepsize",
        true,
        "If true, then scale the step size down by the iteration."
    );

    public static final Option WLA_VP_ZERO_INITIAL_WEIGHTS = new Option(
        "votedperceptron.zeroinitialweights",
        false,
        "If true, then start all weights at zero."
    );

    public static final Option WLA_EVAL = new Option(
        "weightlearning.evaluator",
        ContinuousEvaluator.class.getName(),
        "The evaluator to use during weight learning."
        + " Not all weight learning methods will use the evaluator for decision making,"
        + " but even those will typically output an evaluator score each iteration."
    );

    public static final Option WLA_RANDOM_WEIGHTS = new Option(
        "weightlearning.randomweights",
        false,
        "Randomize weights before running."
        + " The randomization will happen during ground model initialization."
    );

    public static final Option WLA_INFERENCE = new Option(
        "weightlearning.inference",
        ADMMInference.class.getName(),
        "The inference application used during weight learning."
    );

    private static List<Option> additionalOptions = new ArrayList<Option>();

    // Static only.
    private Options() {}

    public static void addOption(Option option) {
        additionalOptions.add(option);
    }

    /**
     * Reflexively parse the options from this class.
     */
    public static List<Option> fetchOptions() throws IllegalAccessException {
        List<Option> options = new ArrayList<Option>();

        for (Field field : Options.class.getFields()) {
            // We only care about public static fields.
            if ((field.getModifiers() & (Modifier.PUBLIC | Modifier.STATIC)) == 0) {
                continue;
            }

            // We only want Option variables.
            if (field.getType() != Option.class) {
                continue;
            }

            options.add((Option)field.get(null));
        }

        return options;
    }

    @SuppressWarnings("unchecked")
    public static void main(String[] args) throws IllegalAccessException {
        JSONArray json = new JSONArray();

        for (Option option : fetchOptions()) {
            json.put(option.toJSON());
        }

        for (Option option : additionalOptions) {
            json.put(option.toJSON());
        }

        System.out.println(json.toString(4));
    }
}<|MERGE_RESOLUTION|>--- conflicted
+++ resolved
@@ -367,22 +367,14 @@
     public static final Option HYPERPLANE_TG_DETER_CONSTANT = new Option(
         "hyperplanetermgenerator.deter.constant",
         0.0f,
-<<<<<<< HEAD
-        "When used with idependent deter terms, this is the point to deter away from."
-=======
         "When used with independent deter terms, this is the point to deter away from."
->>>>>>> 2de24af8
         + " When zero, this value will be (1.0 / |values|)."
     );
 
     public static final Option HYPERPLANE_TG_DETER_EPSILON = new Option(
         "hyperplanetermgenerator.deter.epsilon",
         0.05f,
-<<<<<<< HEAD
-        "If the average distance of deter variables are less than this, then the deter rule will activate."
-=======
         "If the average distance of deter variables is less than this, then the deter rule will activate."
->>>>>>> 2de24af8
     );
 
     public static final Option HYPERPLANE_TG_DETER_WEIGHT = new Option(
