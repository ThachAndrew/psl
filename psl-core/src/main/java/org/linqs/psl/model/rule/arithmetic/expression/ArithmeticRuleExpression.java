--- conflicted
+++ resolved
@@ -179,11 +179,7 @@
      * The following properties will be checked:
      *  - Expression uses equals.
      *  - Expression has only a single summation atom with 1.0 coefficient.
-<<<<<<< HEAD
-     *  - Expression's RHS (final coefficient) is 1.0.
-=======
      *  - Expression's RHS (final constant) is 1.0.
->>>>>>> 2de24af8
      */
     public boolean looksLikeFunctionalConstraint() {
         return FunctionComparator.EQ.equals(comparator)
